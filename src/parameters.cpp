// Copyright (c) 2023 Janusch Patas.
// All rights reserved. Derived from 3D Gaussian Splatting for Real-Time Radiance Field Rendering software by Inria and MPII.

#include "core/parameters.hpp"
#include <chrono>
#include <ctime>
#include <expected>
#include <filesystem>
#include <format>
#include <fstream>
#include <iomanip>
#include <nlohmann/json.hpp>
#include <print>
#include <sstream>
#include <string>
#include <variant>
#include <vector>

#ifdef _WIN32
#include <Windows.h>
#endif

namespace gs {
    namespace param {
        namespace {
            /**
             * @brief Get the path to a configuration file
             * @param filename Name of the configuration file
             * @return std::filesystem::path Full path to the configuration file
             */
            std::filesystem::path get_config_path(const std::string& filename) {
#ifdef _WIN32
                char executablePathWindows[MAX_PATH];
                GetModuleFileNameA(nullptr, executablePathWindows, MAX_PATH);
                std::filesystem::path executablePath = std::filesystem::path(executablePathWindows);
                std::filesystem::path parentDir = executablePath.parent_path().parent_path().parent_path();
#else
                std::filesystem::path executablePath = std::filesystem::canonical("/proc/self/exe");
                std::filesystem::path parentDir = executablePath.parent_path().parent_path();
#endif
                return parentDir / "parameter" / filename;
            }

            /**
             * @brief Read and parse a JSON configuration file
             * @param path Path to the JSON file
             * @return Expected JSON object or error message
             */
            std::expected<nlohmann::json, std::string> read_json_file(const std::filesystem::path& path) {
                if (!std::filesystem::exists(path)) {
                    return std::unexpected(std::format("Configuration file does not exist: {}", path.string()));
                }

                std::ifstream file(path);
                if (!file.is_open()) {
                    return std::unexpected(std::format("Could not open configuration file: {}", path.string()));
                }

                try {
                    std::stringstream buffer;
                    buffer << file.rdbuf();
                    return nlohmann::json::parse(buffer.str());
                } catch (const nlohmann::json::parse_error& e) {
                    return std::unexpected(std::format("JSON parsing error in {}: {}", path.string(), e.what()));
                }
            }

            /**
             * @brief Verify optimization parameters between JSON and struct defaults
             *
             * This function performs a comprehensive verification of optimization parameters:
             * 1. Checks if all struct parameters exist in JSON
             * 2. Verifies values match between JSON and struct defaults
             * 3. Identifies unknown parameters in JSON (with warnings)
             * 4. Provides detailed error reporting
             *
             * @param defaults The default parameters from the struct
             * @param json The JSON configuration to verify
             * @param strict If true, unknown parameters are treated as errors
             * @return bool True if verification passed, false otherwise
             */
            bool verify_optimization_parameters(const OptimizationParameters& defaults,
                                                const nlohmann::json& json,
                                                bool strict = false) {
                bool all_match = true;
                std::vector<std::string> missing_in_json;
                std::vector<std::string> unknown_params;
                std::vector<std::string> mismatched_values;

                // Define all expected parameters and their types
                struct ParamInfo {
                    std::string name;
                    std::variant<int, size_t, float, int64_t, std::string, bool> value;
                    std::string description; // Added for better documentation
                };

                const std::vector<ParamInfo> expected_params = {
                    {"iterations", defaults.iterations, "Total number of training iterations"},
                    {"means_lr", defaults.means_lr, "Initial learning rate for position updates"},
                    {"shs_lr", defaults.shs_lr, "Learning rate for spherical harmonics updates"},
                    {"opacity_lr", defaults.opacity_lr, "Learning rate for opacity updates"},
                    {"scaling_lr", defaults.scaling_lr, "Learning rate for scaling updates"},
                    {"rotation_lr", defaults.rotation_lr, "Learning rate for rotation updates"},
                    {"lambda_dssim", defaults.lambda_dssim, "DSSIM loss weight"},
                    {"min_opacity", defaults.min_opacity, "Minimum opacity threshold"},
                    {"refine_every", defaults.refine_every, "Interval between densification steps"},
                    {"start_refine", defaults.start_refine, "Starting iteration for densification"},
                    {"stop_refine", defaults.stop_refine, "Ending iteration for densification"},
                    {"grad_threshold", defaults.grad_threshold, "Gradient threshold for densification"},
                    {"opacity_reg", defaults.opacity_reg, "Opacity L1 regularization weight"},
                    {"scale_reg", defaults.scale_reg, "Scale L1 regularization weight"},
                    {"init_opacity", defaults.init_opacity, "Initial opacity value for new Gaussians"},
                    {"init_scaling", defaults.init_scaling, "Initial scaling value for new Gaussians"},
                    {"sh_degree", defaults.sh_degree, "Spherical harmonics degree"},
                    {"max_cap", defaults.max_cap, "Maximum number of Gaussians for MCMC strategy"},
                    {"render_mode", defaults.render_mode, "Render mode: RGB, D, ED, RGB_D, RGB_ED"},
                    {"enable_eval", defaults.enable_eval, "Enable evaluation during training"},
                    {"enable_save_eval_images", defaults.enable_save_eval_images, "Save images during evaluation"},
                    {"skip_intermediate", defaults.skip_intermediate_saving, "Skip saving intermediate results and only save final output"},
                    {"use_bilateral_grid", defaults.use_bilateral_grid, "Enable bilateral grid for appearance modeling"},
                    {"bilateral_grid_X", defaults.bilateral_grid_X, "Bilateral grid X dimension"},
                    {"bilateral_grid_Y", defaults.bilateral_grid_Y, "Bilateral grid Y dimension"},
                    {"bilateral_grid_W", defaults.bilateral_grid_W, "Bilateral grid W dimension"},
                    {"bilateral_grid_lr", defaults.bilateral_grid_lr, "Learning rate for bilateral grid"},
                    {"tv_loss_weight", defaults.tv_loss_weight, "Weight for total variation loss"},
                    {"steps_scaler", defaults.steps_scaler, "Scales the training steps and values"},
                    {"sh_degree_interval", defaults.sh_degree_interval, "Interval for increasing SH degree"},
                    {"selective_adam", defaults.selective_adam, "Selective Adam optimizer flag"}};

                // Check all expected parameters
                for (const auto& param : expected_params) {
                    if (!json.contains(param.name)) {
                        // Skip eval_steps and save_steps as they are handled separately
                        if (param.name != "eval_steps" && param.name != "save_steps") {
                            missing_in_json.push_back(param.name);
                            all_match = false;
                        }
                        continue;
                    }

                    // Compare values based on type
                    std::visit([&](const auto& default_val) {
                        using T = std::decay_t<decltype(default_val)>;
                        try {
                            if (json[param.name].get<T>() != default_val) {
                                mismatched_values.push_back(param.name);
                                all_match = false;
                            }
                        } catch (...) {
                            // Type mismatch
                            mismatched_values.push_back(param.name + " (type mismatch)");
                            all_match = false;
                        }
                    },
                               param.value);
                }

                // Check for any unknown parameters in JSON
                for (const auto& [key, value] : json.items()) {
                    bool found = false;
                    for (const auto& param : expected_params) {
                        if (key == param.name) {
                            found = true;
                            break;
                        }
                    }
                    if (key == "eval_steps" || key == "save_steps") {
                        found = true;
                    }
                    if (!found) {
                        unknown_params.push_back(key);
                        if (strict) {
                            all_match = false;
                        }
                    }
                }

                // Print report
                if (!all_match || !unknown_params.empty()) {
                    std::println(stderr, "\nParameter verification report:");

                    if (!mismatched_values.empty()) {
                        std::println(stderr, "\nMismatched values:");
                        for (const auto& param : mismatched_values) {
                            std::print(stderr, "  - {}: JSON={}", param, json[param].dump());
                            // Find and print the default value and description
                            for (const auto& p : expected_params) {
                                if (p.name == param) {
                                    std::print(stderr, ", Default=");
                                    std::visit([&](const auto& val) {
                                        std::print(stderr, "{}", val);
                                    },
                                               p.value);
                                    std::println(stderr, " ({})", p.description);
                                    break;
                                }
                            }
                        }
                    }

                    if (!missing_in_json.empty()) {
                        std::println(stderr, "\nParameters in struct but not in JSON:");
                        for (const auto& param : missing_in_json) {
                            // Find and print the description
                            for (const auto& p : expected_params) {
                                if (p.name == param) {
                                    std::println(stderr, "  - {} ({})", param, p.description);
                                    break;
                                }
                            }
                        }
                    }

                    if (!unknown_params.empty()) {
                        std::println(stderr, "\nUnknown parameters in JSON (will be ignored):");
                        for (const auto& param : unknown_params) {
                            std::println(stderr, "  - {}", param);
                        }
                    }
                } else {
                    std::println("Parameter verification passed successfully!");
                }

                return all_match;
            }
        } // namespace

        /**
         * @brief Read optimization parameters from JSON file
         * @return Expected OptimizationParameters or error message
         */
        std::expected<OptimizationParameters, std::string> read_optim_params_from_json() {
            auto json_result = read_json_file(get_config_path("optimization_params.json"));
            if (!json_result) {
                return std::unexpected(json_result.error());
            }

            auto json = *json_result;

            // Create default parameters for verification
            OptimizationParameters defaults;

            // Verify parameters before reading
            verify_optimization_parameters(defaults, json);

            try {
                OptimizationParameters params;
                params.iterations = json["iterations"];
                params.means_lr = json["means_lr"];
                params.shs_lr = json["shs_lr"];
                params.opacity_lr = json["opacity_lr"];
                params.scaling_lr = json["scaling_lr"];
                params.rotation_lr = json["rotation_lr"];
                params.lambda_dssim = json["lambda_dssim"];
                params.min_opacity = json["min_opacity"];
                params.refine_every = json["refine_every"];
                params.start_refine = json["start_refine"];
                params.stop_refine = json["stop_refine"];
                params.grad_threshold = json["grad_threshold"];
                params.sh_degree = json["sh_degree"];

                if (json.contains("opacity_reg")) {
                    params.opacity_reg = json["opacity_reg"];
                }
                if (json.contains("scale_reg")) {
                    params.scale_reg = json["scale_reg"];
                }
                if (json.contains("init_opacity")) {
                    params.init_opacity = json["init_opacity"];
                }
                if (json.contains("init_scaling")) {
                    params.init_scaling = json["init_scaling"];
                }
                if (json.contains("max_cap")) {
                    params.max_cap = json["max_cap"];
                }

                // Handle render mode
                if (json.contains("render_mode")) {
                    std::string mode = json["render_mode"];
                    // Validate render mode
                    if (mode == "RGB" || mode == "D" || mode == "ED" ||
                        mode == "RGB_D" || mode == "RGB_ED") {
                        params.render_mode = mode;
                    } else {
                        std::println(stderr, "Warning: Invalid render mode '{}' in JSON. Using default 'RGB'", mode);
                    }
                }

                if (json.contains("eval_steps")) {
                    params.eval_steps.clear();
                    for (const auto& step : json["eval_steps"]) {
                        params.eval_steps.push_back(step.get<size_t>());
                    }
                }

                if (json.contains("save_steps")) {
                    params.save_steps.clear();
                    for (const auto& step : json["save_steps"]) {
                        params.save_steps.push_back(step.get<size_t>());
                    }
                }
<<<<<<< HEAD

                if (json.contains("enable_eval")) {
                    params.enable_eval = json["enable_eval"];
                }
                if (json.contains("enable_save_eval_images")) {
                    params.enable_save_eval_images = json["enable_save_eval_images"];
                }
                if (json.contains("use_bilateral_grid")) {
                    params.use_bilateral_grid = json["use_bilateral_grid"];
                }
                if (json.contains("bilateral_grid_X")) {
                    params.bilateral_grid_X = json["bilateral_grid_X"];
                }
                if (json.contains("bilateral_grid_Y")) {
                    params.bilateral_grid_Y = json["bilateral_grid_Y"];
                }
                if (json.contains("bilateral_grid_W")) {
                    params.bilateral_grid_W = json["bilateral_grid_W"];
                }
                if (json.contains("bilateral_grid_lr")) {
                    params.bilateral_grid_lr = json["bilateral_grid_lr"];
                }
                if (json.contains("tv_loss_weight")) {
                    params.tv_loss_weight = json["tv_loss_weight"];
                }
                if (json.contains("steps_scaler")) {
                    params.steps_scaler = json["steps_scaler"];
                }
                if (json.contains("sh_degree_interval")) {
                    params.sh_degree_interval = json["sh_degree_interval"];
                }
                if (json.contains("selective_adam")) {
                    params.selective_adam = json["selective_adam"];
                }
=======
            }
                        
            if (json.contains("enable_eval")) {
                params.enable_eval = json["enable_eval"];
            }
            if (json.contains("enable_save_eval_images")) {
                params.enable_save_eval_images = json["enable_save_eval_images"];
            }
            if (json.contains("skip_intermediate")) {
                params.skip_intermediate_saving = json["skip_intermediate"];
            }
            if (json.contains("use_bilateral_grid")) {
                params.use_bilateral_grid = json["use_bilateral_grid"];
            }
            if (json.contains("bilateral_grid_X")) {
                params.bilateral_grid_X = json["bilateral_grid_X"];
            }
            if (json.contains("bilateral_grid_Y")) {
                params.bilateral_grid_Y = json["bilateral_grid_Y"];
            }
            if (json.contains("bilateral_grid_W")) {
                params.bilateral_grid_W = json["bilateral_grid_W"];
            }
            if (json.contains("bilateral_grid_lr")) {
                params.bilateral_grid_lr = json["bilateral_grid_lr"];
            }
            if (json.contains("tv_loss_weight")) {
                params.tv_loss_weight = json["tv_loss_weight"];
            }
            if (json.contains("steps_scaler")) {
                params.steps_scaler = json["steps_scaler"];
            }
            if (json.contains("sh_degree_interval")) {
                params.sh_degree_interval = json["sh_degree_interval"];
            }
            if (json.contains("selective_adam")) {
                params.selective_adam = json["selective_adam"];
            }
            return params;
        }
>>>>>>> a821844a

                return params;

            } catch (const std::exception& e) {
                return std::unexpected(std::format("Error parsing optimization parameters: {}", e.what()));
            }
        }

        /**
         * @brief Save full training parameters (dataset + optimization) to JSON
         * @param params The full training parameters
         * @param output_path Path to the output directory
         * @return Expected void or error message
         */
<<<<<<< HEAD
        std::expected<void, std::string> save_training_parameters_to_json(
            const TrainingParameters& params,
            const std::filesystem::path& output_path) {

            try {
                nlohmann::json json;

                // Dataset configuration
                json["dataset"]["data_path"] = params.dataset.data_path.string();
                json["dataset"]["output_path"] = params.dataset.output_path.string();
                json["dataset"]["images"] = params.dataset.images;
                json["dataset"]["resolution"] = params.dataset.resolution;
                json["dataset"]["test_every"] = params.dataset.test_every;

                // Optimization configuration
                nlohmann::json opt_json;
                opt_json["iterations"] = params.optimization.iterations;
                opt_json["means_lr"] = params.optimization.means_lr;
                opt_json["shs_lr"] = params.optimization.shs_lr;
                opt_json["opacity_lr"] = params.optimization.opacity_lr;
                opt_json["scaling_lr"] = params.optimization.scaling_lr;
                opt_json["rotation_lr"] = params.optimization.rotation_lr;
                opt_json["lambda_dssim"] = params.optimization.lambda_dssim;
                opt_json["min_opacity"] = params.optimization.min_opacity;
                opt_json["refine_every"] = params.optimization.refine_every;
                opt_json["start_refine"] = params.optimization.start_refine;
                opt_json["stop_refine"] = params.optimization.stop_refine;
                opt_json["grad_threshold"] = params.optimization.grad_threshold;
                opt_json["sh_degree"] = params.optimization.sh_degree;
                opt_json["opacity_reg"] = params.optimization.opacity_reg;
                opt_json["scale_reg"] = params.optimization.scale_reg;
                opt_json["init_opacity"] = params.optimization.init_opacity;
                opt_json["init_scaling"] = params.optimization.init_scaling;
                opt_json["max_cap"] = params.optimization.max_cap;
                opt_json["render_mode"] = params.optimization.render_mode;
                opt_json["eval_steps"] = params.optimization.eval_steps;
                opt_json["save_steps"] = params.optimization.save_steps;
                opt_json["enable_eval"] = params.optimization.enable_eval;
                opt_json["enable_save_eval_images"] = params.optimization.enable_save_eval_images;
                opt_json["use_bilateral_grid"] = params.optimization.use_bilateral_grid;
                opt_json["bilateral_grid_X"] = params.optimization.bilateral_grid_X;
                opt_json["bilateral_grid_Y"] = params.optimization.bilateral_grid_Y;
                opt_json["bilateral_grid_W"] = params.optimization.bilateral_grid_W;
                opt_json["bilateral_grid_lr"] = params.optimization.bilateral_grid_lr;
                opt_json["tv_loss_weight"] = params.optimization.tv_loss_weight;
                opt_json["steps_scaler"] = params.optimization.steps_scaler;
                opt_json["sh_degree_interval"] = params.optimization.sh_degree_interval;
                opt_json["selective_adam"] = params.optimization.selective_adam;

                json["optimization"] = opt_json;

                // Add timestamp
                auto now = std::chrono::system_clock::now();
                auto time_t = std::chrono::system_clock::to_time_t(now);
                std::stringstream ss;
                ss << std::put_time(std::localtime(&time_t), "%Y-%m-%d %H:%M:%S");
                json["timestamp"] = ss.str();

                // Save to file
                std::filesystem::path filepath = output_path / "training_config.json";
                std::ofstream file(filepath);
                if (!file.is_open()) {
                    return std::unexpected(std::format("Could not open file for writing: {}", filepath.string()));
                }

                file << json.dump(4); // Pretty print with 4 spaces
                file.close();
=======
        void save_training_parameters_to_json(const TrainingParameters& params,
                                              const std::filesystem::path& output_path) {
            nlohmann::json json;

            // Dataset configuration
            json["dataset"]["data_path"] = params.dataset.data_path.string();
            json["dataset"]["output_path"] = params.dataset.output_path.string();
            json["dataset"]["images"] = params.dataset.images;
            json["dataset"]["resolution"] = params.dataset.resolution;
            json["dataset"]["test_every"] = params.dataset.test_every;

            // Optimization configuration
            nlohmann::json opt_json;
            opt_json["iterations"] = params.optimization.iterations;
            opt_json["means_lr"] = params.optimization.means_lr;
            opt_json["shs_lr"] = params.optimization.shs_lr;
            opt_json["opacity_lr"] = params.optimization.opacity_lr;
            opt_json["scaling_lr"] = params.optimization.scaling_lr;
            opt_json["rotation_lr"] = params.optimization.rotation_lr;
            opt_json["lambda_dssim"] = params.optimization.lambda_dssim;
            opt_json["min_opacity"] = params.optimization.min_opacity;
            opt_json["refine_every"] = params.optimization.refine_every;
            opt_json["start_refine"] = params.optimization.start_refine;
            opt_json["stop_refine"] = params.optimization.stop_refine;
            opt_json["grad_threshold"] = params.optimization.grad_threshold;
            opt_json["sh_degree"] = params.optimization.sh_degree;
            opt_json["opacity_reg"] = params.optimization.opacity_reg;
            opt_json["scale_reg"] = params.optimization.scale_reg;
            opt_json["init_opacity"] = params.optimization.init_opacity;
            opt_json["init_scaling"] = params.optimization.init_scaling;
            opt_json["max_cap"] = params.optimization.max_cap;
            opt_json["render_mode"] = params.optimization.render_mode;
            opt_json["eval_steps"] = params.optimization.eval_steps;
            opt_json["save_steps"] = params.optimization.save_steps;
            opt_json["enable_eval"] = params.optimization.enable_eval;
            opt_json["enable_save_eval_images"] = params.optimization.enable_save_eval_images;
            opt_json["skip_intermediate"] = params.optimization.skip_intermediate_saving;
            opt_json["use_bilateral_grid"] = params.optimization.use_bilateral_grid;
            opt_json["bilateral_grid_X"] = params.optimization.bilateral_grid_X;
            opt_json["bilateral_grid_Y"] = params.optimization.bilateral_grid_Y;
            opt_json["bilateral_grid_W"] = params.optimization.bilateral_grid_W;
            opt_json["bilateral_grid_lr"] = params.optimization.bilateral_grid_lr;
            opt_json["tv_loss_weight"] = params.optimization.tv_loss_weight;
            opt_json["steps_scaler"] = params.optimization.steps_scaler;
            opt_json["sh_degree_interval"] = params.optimization.sh_degree_interval;
            opt_json["selective_adam"] = params.optimization.selective_adam;

            json["optimization"] = opt_json;

            // Add timestamp
            auto now = std::chrono::system_clock::now();
            auto time_t = std::chrono::system_clock::to_time_t(now);
            std::stringstream ss;
            ss << std::put_time(std::localtime(&time_t), "%Y-%m-%d %H:%M:%S");
            json["timestamp"] = ss.str();

            // Save to file
            std::filesystem::path filepath = output_path / "training_config.json";
            std::ofstream file(filepath);
            if (!file.is_open()) {
                throw std::runtime_error("Could not open file for writing: " + filepath.string());
            }
>>>>>>> a821844a

                std::println("Saved training configuration to: {}", filepath.string());
                return {};

            } catch (const std::exception& e) {
                return std::unexpected(std::format("Error saving training parameters: {}", e.what()));
            }
        }

    } // namespace param
} // namespace gs<|MERGE_RESOLUTION|>--- conflicted
+++ resolved
@@ -300,7 +300,6 @@
                         params.save_steps.push_back(step.get<size_t>());
                     }
                 }
-<<<<<<< HEAD
 
                 if (json.contains("enable_eval")) {
                     params.enable_eval = json["enable_eval"];
@@ -308,7 +307,10 @@
                 if (json.contains("enable_save_eval_images")) {
                     params.enable_save_eval_images = json["enable_save_eval_images"];
                 }
-                if (json.contains("use_bilateral_grid")) {
+                if (json.contains("skip_intermediate")) {
+                params.skip_intermediate_saving = json["skip_intermediate"];
+            }
+            if (json.contains("use_bilateral_grid")) {
                     params.use_bilateral_grid = json["use_bilateral_grid"];
                 }
                 if (json.contains("bilateral_grid_X")) {
@@ -335,48 +337,6 @@
                 if (json.contains("selective_adam")) {
                     params.selective_adam = json["selective_adam"];
                 }
-=======
-            }
-                        
-            if (json.contains("enable_eval")) {
-                params.enable_eval = json["enable_eval"];
-            }
-            if (json.contains("enable_save_eval_images")) {
-                params.enable_save_eval_images = json["enable_save_eval_images"];
-            }
-            if (json.contains("skip_intermediate")) {
-                params.skip_intermediate_saving = json["skip_intermediate"];
-            }
-            if (json.contains("use_bilateral_grid")) {
-                params.use_bilateral_grid = json["use_bilateral_grid"];
-            }
-            if (json.contains("bilateral_grid_X")) {
-                params.bilateral_grid_X = json["bilateral_grid_X"];
-            }
-            if (json.contains("bilateral_grid_Y")) {
-                params.bilateral_grid_Y = json["bilateral_grid_Y"];
-            }
-            if (json.contains("bilateral_grid_W")) {
-                params.bilateral_grid_W = json["bilateral_grid_W"];
-            }
-            if (json.contains("bilateral_grid_lr")) {
-                params.bilateral_grid_lr = json["bilateral_grid_lr"];
-            }
-            if (json.contains("tv_loss_weight")) {
-                params.tv_loss_weight = json["tv_loss_weight"];
-            }
-            if (json.contains("steps_scaler")) {
-                params.steps_scaler = json["steps_scaler"];
-            }
-            if (json.contains("sh_degree_interval")) {
-                params.sh_degree_interval = json["sh_degree_interval"];
-            }
-            if (json.contains("selective_adam")) {
-                params.selective_adam = json["selective_adam"];
-            }
-            return params;
-        }
->>>>>>> a821844a
 
                 return params;
 
@@ -391,7 +351,6 @@
          * @param output_path Path to the output directory
          * @return Expected void or error message
          */
-<<<<<<< HEAD
         std::expected<void, std::string> save_training_parameters_to_json(
             const TrainingParameters& params,
             const std::filesystem::path& output_path) {
@@ -431,7 +390,7 @@
                 opt_json["save_steps"] = params.optimization.save_steps;
                 opt_json["enable_eval"] = params.optimization.enable_eval;
                 opt_json["enable_save_eval_images"] = params.optimization.enable_save_eval_images;
-                opt_json["use_bilateral_grid"] = params.optimization.use_bilateral_grid;
+                opt_json["skip_intermediate"] = params.optimization.skip_intermediate_saving;opt_json["use_bilateral_grid"] = params.optimization.use_bilateral_grid;
                 opt_json["bilateral_grid_X"] = params.optimization.bilateral_grid_X;
                 opt_json["bilateral_grid_Y"] = params.optimization.bilateral_grid_Y;
                 opt_json["bilateral_grid_W"] = params.optimization.bilateral_grid_W;
@@ -459,70 +418,6 @@
 
                 file << json.dump(4); // Pretty print with 4 spaces
                 file.close();
-=======
-        void save_training_parameters_to_json(const TrainingParameters& params,
-                                              const std::filesystem::path& output_path) {
-            nlohmann::json json;
-
-            // Dataset configuration
-            json["dataset"]["data_path"] = params.dataset.data_path.string();
-            json["dataset"]["output_path"] = params.dataset.output_path.string();
-            json["dataset"]["images"] = params.dataset.images;
-            json["dataset"]["resolution"] = params.dataset.resolution;
-            json["dataset"]["test_every"] = params.dataset.test_every;
-
-            // Optimization configuration
-            nlohmann::json opt_json;
-            opt_json["iterations"] = params.optimization.iterations;
-            opt_json["means_lr"] = params.optimization.means_lr;
-            opt_json["shs_lr"] = params.optimization.shs_lr;
-            opt_json["opacity_lr"] = params.optimization.opacity_lr;
-            opt_json["scaling_lr"] = params.optimization.scaling_lr;
-            opt_json["rotation_lr"] = params.optimization.rotation_lr;
-            opt_json["lambda_dssim"] = params.optimization.lambda_dssim;
-            opt_json["min_opacity"] = params.optimization.min_opacity;
-            opt_json["refine_every"] = params.optimization.refine_every;
-            opt_json["start_refine"] = params.optimization.start_refine;
-            opt_json["stop_refine"] = params.optimization.stop_refine;
-            opt_json["grad_threshold"] = params.optimization.grad_threshold;
-            opt_json["sh_degree"] = params.optimization.sh_degree;
-            opt_json["opacity_reg"] = params.optimization.opacity_reg;
-            opt_json["scale_reg"] = params.optimization.scale_reg;
-            opt_json["init_opacity"] = params.optimization.init_opacity;
-            opt_json["init_scaling"] = params.optimization.init_scaling;
-            opt_json["max_cap"] = params.optimization.max_cap;
-            opt_json["render_mode"] = params.optimization.render_mode;
-            opt_json["eval_steps"] = params.optimization.eval_steps;
-            opt_json["save_steps"] = params.optimization.save_steps;
-            opt_json["enable_eval"] = params.optimization.enable_eval;
-            opt_json["enable_save_eval_images"] = params.optimization.enable_save_eval_images;
-            opt_json["skip_intermediate"] = params.optimization.skip_intermediate_saving;
-            opt_json["use_bilateral_grid"] = params.optimization.use_bilateral_grid;
-            opt_json["bilateral_grid_X"] = params.optimization.bilateral_grid_X;
-            opt_json["bilateral_grid_Y"] = params.optimization.bilateral_grid_Y;
-            opt_json["bilateral_grid_W"] = params.optimization.bilateral_grid_W;
-            opt_json["bilateral_grid_lr"] = params.optimization.bilateral_grid_lr;
-            opt_json["tv_loss_weight"] = params.optimization.tv_loss_weight;
-            opt_json["steps_scaler"] = params.optimization.steps_scaler;
-            opt_json["sh_degree_interval"] = params.optimization.sh_degree_interval;
-            opt_json["selective_adam"] = params.optimization.selective_adam;
-
-            json["optimization"] = opt_json;
-
-            // Add timestamp
-            auto now = std::chrono::system_clock::now();
-            auto time_t = std::chrono::system_clock::to_time_t(now);
-            std::stringstream ss;
-            ss << std::put_time(std::localtime(&time_t), "%Y-%m-%d %H:%M:%S");
-            json["timestamp"] = ss.str();
-
-            // Save to file
-            std::filesystem::path filepath = output_path / "training_config.json";
-            std::ofstream file(filepath);
-            if (!file.is_open()) {
-                throw std::runtime_error("Could not open file for writing: " + filepath.string());
-            }
->>>>>>> a821844a
 
                 std::println("Saved training configuration to: {}", filepath.string());
                 return {};
