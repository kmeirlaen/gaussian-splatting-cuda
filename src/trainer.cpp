#include "core/trainer.hpp"
#include "core/rasterizer.hpp"
#include "kernels/fused_ssim.cuh"
#include "visualizer/detail.hpp"
#include <chrono>
#include <expected>
#include <numeric>
#include <print>

namespace gs {

    static inline torch::Tensor ensure_4d(const torch::Tensor& image) {
        return image.dim() == 3 ? image.unsqueeze(0) : image;
    }

    std::expected<void, std::string> Trainer::initialize_bilateral_grid() {
        if (!params_.optimization.use_bilateral_grid) {
            return {};
        }

        try {
            bilateral_grid_ = std::make_unique<gs::BilateralGrid>(
                train_dataset_size_,
                params_.optimization.bilateral_grid_X,
                params_.optimization.bilateral_grid_Y,
                params_.optimization.bilateral_grid_W);

            bilateral_grid_optimizer_ = std::make_unique<torch::optim::Adam>(
                std::vector<torch::Tensor>{bilateral_grid_->parameters()},
                torch::optim::AdamOptions(params_.optimization.bilateral_grid_lr)
                    .eps(1e-15));

            return {};
        } catch (const std::exception& e) {
            return std::unexpected(std::format("Failed to initialize bilateral grid: {}", e.what()));
        }
    }

    std::expected<torch::Tensor, std::string> Trainer::compute_photometric_loss(
        const RenderOutput& render_output,
        const torch::Tensor& gt_image,
        const SplatData& splatData,
        const param::OptimizationParameters& opt_params) {

        try {
            // Ensure images have same dimensions
            torch::Tensor rendered = render_output.image;
            torch::Tensor gt = gt_image;

            // Ensure both tensors are 4D (batch, height, width, channels)
            rendered = rendered.dim() == 3 ? rendered.unsqueeze(0) : rendered;
            gt = gt.dim() == 3 ? gt.unsqueeze(0) : gt;

            TORCH_CHECK(rendered.sizes() == gt.sizes(),
                        "ERROR: size mismatch – rendered ", rendered.sizes(),
                        " vs. ground truth ", gt.sizes());

            // Base loss: L1 + SSIM
            auto l1_loss = torch::l1_loss(rendered, gt);
            auto ssim_loss = 1.f - fused_ssim(rendered, gt, "valid", /*train=*/true);
            torch::Tensor loss = (1.f - opt_params.lambda_dssim) * l1_loss +
                                 opt_params.lambda_dssim * ssim_loss;
            return loss;
        } catch (const std::exception& e) {
            return std::unexpected(std::format("Error computing photometric loss: {}", e.what()));
        }
    }

    std::expected<torch::Tensor, std::string> Trainer::compute_scale_reg_loss(
        const SplatData& splatData,
        const param::OptimizationParameters& opt_params) {

        try {
            if (opt_params.scale_reg > 0.0f) {
                auto scale_l1 = splatData.get_scaling().mean();
                return opt_params.scale_reg * scale_l1;
            }
            return torch::zeros({1}, torch::kFloat32).requires_grad_();
        } catch (const std::exception& e) {
            return std::unexpected(std::format("Error computing scale regularization loss: {}", e.what()));
        }
    }

    std::expected<torch::Tensor, std::string> Trainer::compute_opacity_reg_loss(
        const SplatData& splatData,
        const param::OptimizationParameters& opt_params) {

        try {
            if (opt_params.opacity_reg > 0.0f) {
                auto opacity_l1 = splatData.get_opacity().mean();
                return opt_params.opacity_reg * opacity_l1;
            }
            return torch::zeros({1}, torch::kFloat32).requires_grad_();
        } catch (const std::exception& e) {
            return std::unexpected(std::format("Error computing opacity regularization loss: {}", e.what()));
        }
    }

    std::expected<torch::Tensor, std::string> Trainer::compute_bilateral_grid_tv_loss(
        const std::unique_ptr<gs::BilateralGrid>& bilateral_grid,
        const param::OptimizationParameters& opt_params) {

        try {
            if (opt_params.use_bilateral_grid) {
                return opt_params.tv_loss_weight * bilateral_grid->tv_loss();
            }
            return torch::zeros({1}, torch::kFloat32).requires_grad_();
        } catch (const std::exception& e) {
            return std::unexpected(std::format("Error computing bilateral grid TV loss: {}", e.what()));
        }
    }

    Trainer::Trainer(std::shared_ptr<CameraDataset> dataset,
                     std::unique_ptr<IStrategy> strategy,
                     const param::TrainingParameters& params)
        : strategy_(std::move(strategy)),
          params_(params) {

        if (!torch::cuda::is_available()) {
            throw std::runtime_error("CUDA is not available – aborting.");
        }

        // Handle dataset split based on evaluation flag
        if (params.optimization.enable_eval) {
            // Create train/val split
            train_dataset_ = std::make_shared<CameraDataset>(
                dataset->get_cameras(), params.dataset, CameraDataset::Split::TRAIN);
            val_dataset_ = std::make_shared<CameraDataset>(
                dataset->get_cameras(), params.dataset, CameraDataset::Split::VAL);

            std::println("Created train/val split: {} train, {} val images",
                         train_dataset_->size().value(),
                         val_dataset_->size().value());
        } else {
            // Use all images for training
            train_dataset_ = dataset;
            val_dataset_ = nullptr;

            std::println("Using all {} images for training (no evaluation)",
                         train_dataset_->size().value());
        }

        train_dataset_size_ = train_dataset_->size().value();

        strategy_->initialize(params.optimization);

        // Initialize bilateral grid if enabled
        if (auto result = initialize_bilateral_grid(); !result) {
            throw std::runtime_error(result.error());
        }

        background_ = torch::tensor({0.f, 0.f, 0.f}, torch::TensorOptions().dtype(torch::kFloat32));
        background_ = background_.to(torch::kCUDA);

        progress_ = std::make_unique<TrainingProgress>(
            params.optimization.iterations,
            /*bar_width=*/100);

        // Initialize the evaluator - it handles all metrics internally
        evaluator_ = std::make_unique<metrics::MetricsEvaluator>(params);

        // Print render mode configuration
        std::println("Render mode: {}", params.optimization.render_mode);
        std::println("Visualization: {}", params.optimization.enable_viz ? "enabled" : "disabled");
    }

    Trainer::~Trainer() {
        // Ensure training is stopped
        stop_requested_ = true;
    }

    std::expected<GSViewer*, std::string> Trainer::create_and_get_viewer() {
        if (!params_.optimization.enable_viz) {
            return std::unexpected("Visualization is disabled in parameters");
        }

        try {
            if (!viewer_) {
                viewer_ = std::make_unique<GSViewer>("GS-CUDA", 1280, 720);
                viewer_->setTrainer(this);
            }
            return viewer_.get();
        } catch (const std::exception& e) {
            return std::unexpected(std::format("Failed to create viewer: {}", e.what()));
        }
    }

    void Trainer::handle_control_requests(int iter, std::stop_token stop_token) {
        // Check stop token first
        if (stop_token.stop_requested()) {
            stop_requested_ = true;
            return;
        }

        // Handle pause/resume
        if (pause_requested_.load() && !is_paused_.load()) {
            is_paused_ = true;
            progress_->pause();
            std::println("\nTraining paused at iteration {}", iter);
            std::println("Click 'Resume Training' to continue.");
        } else if (!pause_requested_.load() && is_paused_.load()) {
            is_paused_ = false;
            progress_->resume(iter, current_loss_, static_cast<int>(strategy_->get_model().size()));
            std::println("\nTraining resumed at iteration {}", iter);
        }

        // Handle save request
        if (save_requested_.load()) {
            save_requested_ = false;
            std::println("\nSaving checkpoint at iteration {}...", iter);
            strategy_->get_model().save_ply(params_.dataset.output_path / "checkpoints", iter, /*join=*/true);
            std::println("Checkpoint saved to {}", (params_.dataset.output_path / "checkpoints").string());
        }

        // Handle stop request - this permanently stops training
        if (stop_requested_.load()) {
            std::println("\nStopping training permanently at iteration {}...", iter);
            std::println("Saving final model...");
            strategy_->get_model().save_ply(params_.dataset.output_path, iter, /*join=*/true);
            is_running_ = false;
        }
    }

    std::expected<Trainer::StepResult, std::string> Trainer::train_step(
        int iter,
        Camera* cam,
        torch::Tensor gt_image,
        RenderMode render_mode,
        std::stop_token stop_token) {

        try {
            if (cam->radial_distortion().numel() != 0 ||
                cam->tangential_distortion().numel() != 0) {
                return std::unexpected("Training on cameras with distortion is not supported yet.");
            }
            if (cam->camera_model_type() != gsplat::CameraModelType::PINHOLE) {
                return std::unexpected("Training on cameras with non-pinhole model is not supported yet.");
            }

            current_iteration_ = iter;

            // Check control requests at the beginning
            handle_control_requests(iter, stop_token);

            // If stop requested, return Stop
            if (stop_requested_ || stop_token.stop_requested()) {
                return StepResult::Stop;
            }

            // If paused, wait
            while (is_paused_ && !stop_requested_ && !stop_token.stop_requested()) {
                std::this_thread::sleep_for(std::chrono::milliseconds(100));
                handle_control_requests(iter, stop_token);
            }

            // Check stop again after potential pause
            if (stop_requested_ || stop_token.stop_requested()) {
                return StepResult::Stop;
            }

            // Use the render mode from parameters
            auto render_fn = [this, &cam, render_mode]() {
                return gs::rasterize(
                    *cam,
                    strategy_->get_model(),
                    background_,
                    1.0f,
                    false,
                    false,
                    render_mode);
            };

            RenderOutput r_output;

            if (viewer_) {
                std::lock_guard<std::mutex> lock(viewer_->splat_mtx_);
                r_output = render_fn();
            } else {
                r_output = render_fn();
            }

            // Apply bilateral grid if enabled
            if (bilateral_grid_ && params_.optimization.use_bilateral_grid) {
                r_output.image = bilateral_grid_->apply(r_output.image, cam->uid());
            }

            // Compute losses using the factored-out functions
            auto loss_result = compute_photometric_loss(r_output,
                                                        gt_image,
                                                        strategy_->get_model(),
                                                        params_.optimization);
            if (!loss_result) {
                return std::unexpected(loss_result.error());
            }

            torch::Tensor loss = *loss_result;
            loss.backward();
            float loss_value = loss.item<float>();

            // Scale regularization loss
            auto scale_loss_result = compute_scale_reg_loss(strategy_->get_model(), params_.optimization);
            if (!scale_loss_result) {
                return std::unexpected(scale_loss_result.error());
            }
            loss = *scale_loss_result;
            loss.backward();
            loss_value += loss.item<float>();

            // Opacity regularization loss
            auto opacity_loss_result = compute_opacity_reg_loss(strategy_->get_model(), params_.optimization);
            if (!opacity_loss_result) {
                return std::unexpected(opacity_loss_result.error());
            }
            loss = *opacity_loss_result;
            loss.backward();
            loss_value += loss.item<float>();

            // Bilateral grid TV loss
            auto tv_loss_result = compute_bilateral_grid_tv_loss(bilateral_grid_, params_.optimization);
            if (!tv_loss_result) {
                return std::unexpected(tv_loss_result.error());
            }
            loss = *tv_loss_result;
            loss.backward();
            loss_value += loss.item<float>();

            current_loss_ = loss_value;

            {
                torch::NoGradGuard no_grad;

                // Clean evaluation - let the evaluator handle everything
                if (evaluator_->is_enabled() && evaluator_->should_evaluate(iter)) {
                    evaluator_->print_evaluation_header(iter);
                    auto metrics = evaluator_->evaluate(iter,
                                                        strategy_->get_model(),
                                                        val_dataset_,
                                                        background_);
                    std::println("{}", metrics.to_string());
                }

                // Save model at specified steps
                for (size_t save_step : params_.optimization.save_steps) {
                    if (iter == static_cast<int>(save_step) && iter != params_.optimization.iterations) {
                        const bool join_threads = (iter == params_.optimization.save_steps.back());
                        strategy_->get_model().save_ply(params_.dataset.output_path, iter, /*join=*/join_threads);
                    }
                }

                auto do_strategy = [&]() {
                    strategy_->post_backward(iter, r_output);
                    strategy_->step(iter);
                };

                if (viewer_) {
                    std::lock_guard<std::mutex> lock(viewer_->splat_mtx_);
                    do_strategy();
                } else {
                    do_strategy();
                }

<<<<<<< HEAD
                if (params_.optimization.use_bilateral_grid) {
                    bilateral_grid_optimizer_->step();
                    bilateral_grid_optimizer_->zero_grad(true);
=======
            // Save model at specified steps
            if (!params_.optimization.skip_intermediate_saving) {
                for (size_t save_step : params_.optimization.save_steps) {
                    if (iter == static_cast<int>(save_step) && iter != params_.optimization.iterations) {
                        const bool join_threads = (iter == params_.optimization.save_steps.back());
                        strategy_->get_model().save_ply(params_.dataset.output_path, iter, /*join=*/join_threads);
                    }
>>>>>>> a821844a
                }
            }

            progress_->update(iter, current_loss_,
                              static_cast<int>(strategy_->get_model().size()),
                              strategy_->is_refining(iter));

            if (viewer_) {
                if (viewer_->info_) {
                    auto& info = viewer_->info_;
                    std::lock_guard<std::mutex> lock(viewer_->info_->mtx);
                    info->updateProgress(iter, params_.optimization.iterations);
                    info->updateNumSplats(static_cast<size_t>(strategy_->get_model().size()));
                    info->updateLoss(current_loss_);
                }

                if (viewer_->notifier_) {
                    auto& notifier = viewer_->notifier_;
                    std::unique_lock<std::mutex> lock(notifier->mtx);
                    notifier->cv.wait(lock, [&notifier] { return notifier->ready; });
                }
            }

            // Return Continue if we should continue training
            if (iter < params_.optimization.iterations && !stop_requested_ && !stop_token.stop_requested()) {
                return StepResult::Continue;
            } else {
                return StepResult::Stop;
            }

        } catch (const std::exception& e) {
            return std::unexpected(std::format("Training step failed: {}", e.what()));
        }
    }

    std::expected<void, std::string> Trainer::train(std::stop_token stop_token) {
        is_running_ = false; // Don't start running until notified
        training_complete_ = false;

        // Wait for the start signal from GUI if visualization is enabled
        if (viewer_ && viewer_->notifier_) {
            auto& notifier = viewer_->notifier_;
            std::unique_lock<std::mutex> lock(notifier->mtx);
            notifier->cv.wait(lock, [&notifier] { return notifier->ready; });
        }

        is_running_ = true; // Now we can start

        try {
            int iter = 1;
            const int epochs_needed = (params_.optimization.iterations + train_dataset_size_ - 1) / train_dataset_size_;
            const int num_workers = 4;
            const RenderMode render_mode = stringToRenderMode(params_.optimization.render_mode);

            for (int epoch = 0; epoch < epochs_needed; ++epoch) {
                if (stop_token.stop_requested() || stop_requested_) {
                    break;
                }

                auto train_dataloader = create_dataloader_from_dataset(train_dataset_, num_workers);

                for (auto& batch : *train_dataloader) {
                    if (stop_token.stop_requested() || stop_requested_) {
                        break;
                    }

                    auto camera_with_image = batch[0].data;
                    Camera* cam = camera_with_image.camera;
                    torch::Tensor gt_image = std::move(camera_with_image.image);

                    auto step_result = train_step(iter, cam, gt_image, render_mode, stop_token);
                    if (!step_result) {
                        return std::unexpected(step_result.error());
                    }

                    if (*step_result == StepResult::Stop) {
                        goto training_complete; // Break out of nested loops
                    }

                    ++iter;
                }
            }

training_complete:
            // Final save if not already saved by stop request
            if (!stop_requested_ && !stop_token.stop_requested()) {
                strategy_->get_model().save_ply(params_.dataset.output_path, iter, /*join=*/true);
            }

            progress_->complete();
            evaluator_->save_report();
            progress_->print_final_summary(static_cast<int>(strategy_->get_model().size()));

            is_running_ = false;
            training_complete_ = true;

            return {};

        } catch (const std::exception& e) {
            is_running_ = false;
            return std::unexpected(std::format("Training failed: {}", e.what()));
        }
    }

} // namespace gs<|MERGE_RESOLUTION|>--- conflicted
+++ resolved
@@ -340,12 +340,12 @@
                 }
 
                 // Save model at specified steps
-                for (size_t save_step : params_.optimization.save_steps) {
+                if (!params_.optimization.skip_intermediate_saving) {for (size_t save_step : params_.optimization.save_steps) {
                     if (iter == static_cast<int>(save_step) && iter != params_.optimization.iterations) {
                         const bool join_threads = (iter == params_.optimization.save_steps.back());
                         strategy_->get_model().save_ply(params_.dataset.output_path, iter, /*join=*/join_threads);
                     }
-                }
+                }}
 
                 auto do_strategy = [&]() {
                     strategy_->post_backward(iter, r_output);
@@ -359,19 +359,9 @@
                     do_strategy();
                 }
 
-<<<<<<< HEAD
                 if (params_.optimization.use_bilateral_grid) {
                     bilateral_grid_optimizer_->step();
                     bilateral_grid_optimizer_->zero_grad(true);
-=======
-            // Save model at specified steps
-            if (!params_.optimization.skip_intermediate_saving) {
-                for (size_t save_step : params_.optimization.save_steps) {
-                    if (iter == static_cast<int>(save_step) && iter != params_.optimization.iterations) {
-                        const bool join_threads = (iter == params_.optimization.save_steps.back());
-                        strategy_->get_model().save_ply(params_.dataset.output_path, iter, /*join=*/join_threads);
-                    }
->>>>>>> a821844a
                 }
             }
 
